import argparse
import hashlib
import random
import string
import os
from datetime import datetime, timezone
from ipaddress import IPv4Address, IPv6Address, ip_address
from typing import Union, NewType, Dict
from urllib.parse import urlencode

import requests
from dotenv import load_dotenv

IPAddress = NewType("IPAddress", Union[IPv4Address, IPv6Address])


IPV4_PROVIDER_URL = os.getenv('IP_PROVIDER', "http://ipinfo.io/ip")
IPV6_PROVIDER_URL = os.getenv('IPV6_PROVIDER', "http://v6.ipinfo.io/ip")

NFSN_API_DOMAIN = "https://api.nearlyfreespeech.net"


def randomRangeString(length:int) -> str:
    character_options = string.ascii_uppercase + string.ascii_lowercase + string.digits
    random_values = [random.choice(character_options) for _ in range(length)]
    return ''.join(random_values)


def doIPsMatch(ip1:IPAddress, ip2:IPAddress) -> bool:
    return ip1 == ip2


def output(msg, type_msg=None, timestamp=None):
    if timestamp is None:
        timestamp = datetime.now().strftime("%y-%m-%d %H:%M:%S")
    type_str = f"{type_msg}: " if type_msg is not None else ""
    print(f"{timestamp}: {type_str}{msg}")


def validateNFSNResponse(response):
    if response is None:
        print("none response received")
        return
    elif response == "":
        print("empty string received")
        return
    elif response == []:
        print("empty list received")
        return

    try:
        response = response[0]
    except Exception:
        pass
    if response.get("error") is not None:
        output(response.get('error'), type_msg="ERROR")
        output(response.get('debug'), type_msg="ERROR")


def makeNFSNHTTPRequest(path, body, nfsn_username, nfsn_apikey):
    url = NFSN_API_DOMAIN + path
    headers = createNFSNAuthHeader(nfsn_username, nfsn_apikey, path, body)
    headers["Content-Type"] = "application/x-www-form-urlencoded"

    response = requests.post(url, data=body, headers=headers)
    # response.raise_for_status()
    if response.text != "":
        data = response.json()
    else:
        data = ""
    validateNFSNResponse(data)

    return data

def fetchCurrentIP(v6=False):
    response = requests.get(IPV4_PROVIDER_URL if not v6 else IPV6_PROVIDER_URL)
    response.raise_for_status()
    return response.text.strip()


def fetchDomainIP(domain, subdomain, nfsn_username, nfsn_apikey, v6=False):
    subdomain = subdomain or ""
    path = f"/dns/{domain}/listRRs"
    record_type = "A" if not v6 else "AAAA"
    body = {
        "name": subdomain,
        "type": record_type
    }
    body = urlencode(body)

    response_data = makeNFSNHTTPRequest(path, body, nfsn_username, nfsn_apikey)

    if len(response_data) == 0:
        output("No IP address is currently set.")
        return

    return response_data[0].get("data")


def replaceDomain(domain, subdomain, current_ip, nfsn_username, nfsn_apikey, create=False, ttl=3600, v6=False):

    action = "replaceRR" if not create else "addRR"

    path = f"/dns/{domain}/{action}"
    subdomain = subdomain or ""
    record_type = "A" if not v6 else "AAAA"
    body = {
        "name": subdomain,
        "type": record_type,
        "data": current_ip,
        "ttl": ttl
    }
    body = urlencode(body)

    if subdomain == "":
        output(f"Setting {record_type} record on {domain} to {current_ip}...")
    else:
        output(f"Setting {record_type} record on {subdomain}.{domain} to {current_ip}...")

    makeNFSNHTTPRequest(path, body, nfsn_username, nfsn_apikey)



def createNFSNAuthHeader(nfsn_username, nfsn_apikey, url_path, body) -> Dict[str,str]:
    # See https://members.nearlyfreespeech.net/wiki/API/Introduction for how this auth process works

    salt = randomRangeString(16)
    timestamp = int(datetime.now(timezone.utc).timestamp())
    uts = f"{nfsn_username};{timestamp};{salt}"
    # "If there is no request body, the SHA1 hash of the empty string must be used."
    body = body or ""
    body_hash = hashlib.sha1(bytes(body, 'utf-8')).hexdigest()

    msg = f"{uts};{nfsn_apikey};{url_path};{body_hash}"

    full_hash = hashlib.sha1(bytes(msg, 'utf-8')).hexdigest()

    return {"X-NFSN-Authentication": f"{uts};{full_hash}"}



def updateIPs(domain, subdomain, domain_ip, current_ip, nfsn_username, nfsn_apikey, v6=False, create_if_not_exists=False):
    # When there's no existing record for a domain name, the
    # listRRs API query returns the domain name of the name server.
    if domain_ip is not None and domain_ip.startswith("nearlyfreespeech.net"):
        output("The domain IP doesn't appear to be set yet.")
    else:
        output(f"Current IP: {current_ip} doesn't match Domain IP: {domain_ip or 'UNSET'}")

    replaceDomain(domain, subdomain, current_ip, nfsn_username, nfsn_apikey, create=domain_ip is None and create_if_not_exists, v6=v6)
    # Check to see if the update was successful

    new_domain_ip = fetchDomainIP(domain, subdomain, nfsn_username, nfsn_apikey, v6=v6)

    if new_domain_ip is not None and doIPsMatch(ip_address(new_domain_ip), ip_address(current_ip)):
        output(f"IPs match now! Current IP: {current_ip} Domain IP: {domain_ip}")
    else:
        output(f"They still don't match. Current IP: {current_ip} Domain IP: {domain_ip}")


def ensure_present(value, name):
    if value is None:
        raise ValueError(f"Please ensure {name} is set to a value before running this script")


def check_ips(nfsn_domain, nfsn_subdomain, nfsn_username, nfsn_apikey, v6=False, create_if_not_exists=False):

    domain_ip = fetchDomainIP(nfsn_domain, nfsn_subdomain, nfsn_username, nfsn_apikey, v6=v6)
<<<<<<< HEAD
    #    current_ip = fetchCurrentIP(v6=v6)
    current_ip = os.popen("dig -4 TXT +short o-o.myaddr.l.google.com @ns1.google.com").read().split()[0]
    current_ip = current_ip.replace('"', '')
    
=======
    current_ip = fetchCurrentIP(v6=v6)

>>>>>>> 18a9d895
    if domain_ip is not None and doIPsMatch(ip_address(domain_ip), ip_address(current_ip)):
        output(f"IPs still match!  Current IP: {current_ip} Domain IP: {domain_ip}")
        return

    updateIPs(nfsn_domain, nfsn_subdomain, domain_ip, current_ip, nfsn_username, nfsn_apikey, v6=v6)


if __name__ == "__main__":
    parser = argparse.ArgumentParser(description='automate the updating of domain records to create Dynamic DNS for domains registered with NearlyFreeSpeech.net')
    parser.add_argument('--ipv6', '-6', action='store_true', help='also check and update the AAAA (IPv6) records')

    #load variables set in .env file
    load_dotenv()

    args = parser.parse_args()
    nfsn_username = os.getenv('USERNAME')
    nfsn_apikey = os.getenv('API_KEY')
    nfsn_domain = os.getenv('DOMAIN')
    nfsn_subdomain = os.getenv('SUBDOMAIN')

    ensure_present(nfsn_username, "USERNAME")
    ensure_present(nfsn_apikey, "API_KEY")
    ensure_present(nfsn_domain, "DOMAIN")

    v6_enabled=args.ipv6 or os.getenv('ENABLE_IPV6') is not None

    check_ips(nfsn_domain, nfsn_subdomain, nfsn_username, nfsn_apikey, v6=False, create_if_not_exists=False)
    if v6_enabled:
        check_ips(nfsn_domain, nfsn_subdomain, nfsn_username, nfsn_apikey, v6=True, create_if_not_exists=False)<|MERGE_RESOLUTION|>--- conflicted
+++ resolved
@@ -166,15 +166,10 @@
 def check_ips(nfsn_domain, nfsn_subdomain, nfsn_username, nfsn_apikey, v6=False, create_if_not_exists=False):
 
     domain_ip = fetchDomainIP(nfsn_domain, nfsn_subdomain, nfsn_username, nfsn_apikey, v6=v6)
-<<<<<<< HEAD
     #    current_ip = fetchCurrentIP(v6=v6)
     current_ip = os.popen("dig -4 TXT +short o-o.myaddr.l.google.com @ns1.google.com").read().split()[0]
     current_ip = current_ip.replace('"', '')
     
-=======
-    current_ip = fetchCurrentIP(v6=v6)
-
->>>>>>> 18a9d895
     if domain_ip is not None and doIPsMatch(ip_address(domain_ip), ip_address(current_ip)):
         output(f"IPs still match!  Current IP: {current_ip} Domain IP: {domain_ip}")
         return
